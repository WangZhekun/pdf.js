/* -*- Mode: Java; tab-width: 2; indent-tabs-mode: nil; c-basic-offset: 2 -*- */
/* vim: set shiftwidth=2 tabstop=2 autoindent cindent expandtab: */

'use strict';

var globalScope = (typeof window === 'undefined') ? this : window;

var isWorker = (typeof window == 'undefined');

var ERRORS = 0, WARNINGS = 1, TODOS = 5;
var verbosity = WARNINGS;

// The global PDFJS object exposes the API
// In production, it will be declared outside a global wrapper
// In development, it will be declared here
if (!globalScope.PDFJS) {
  globalScope.PDFJS = {};
}

// getPdf()
// Convenience function to perform binary Ajax GET
// Usage: getPdf('http://...', callback)
//        getPdf({
//                 url:String ,
//                 [,progress:Function, error:Function]
//               },
//               callback)
function getPdf(arg, callback) {
  var params = arg;
  if (typeof arg === 'string')
    params = { url: arg };

  var xhr = new XMLHttpRequest();
  xhr.open('GET', params.url);
  xhr.mozResponseType = xhr.responseType = 'arraybuffer';
  var protocol = params.url.indexOf(':') < 0 ? window.location.protocol :
    params.url.substring(0, params.url.indexOf(':') + 1);
  xhr.expected = (protocol === 'http:' || protocol === 'https:') ? 200 : 0;

  if ('progress' in params)
    xhr.onprogress = params.progress || undefined;

  if ('error' in params)
    xhr.onerror = params.error || undefined;

  xhr.onreadystatechange = function getPdfOnreadystatechange(e) {
    if (xhr.readyState === 4) {
      if (xhr.status === xhr.expected) {
        var data = (xhr.mozResponseArrayBuffer || xhr.mozResponse ||
                    xhr.responseArrayBuffer || xhr.response);
        callback(data);
      } else if (params.error) {
        params.error(e);
      }
    }
  };
  xhr.send(null);
}
globalScope.PDFJS.getPdf = getPdf;
globalScope.PDFJS.pdfBug = false;

var Page = (function PageClosure() {
  function Page(xref, pageNumber, pageDict, ref) {
    this.pageNumber = pageNumber;
    this.pageDict = pageDict;
    this.stats = new StatTimer();
    this.stats.enabled = !!globalScope.PDFJS.enableStats;
    this.xref = xref;
    this.ref = ref;

    this.displayReadyPromise = null;
  }

  Page.prototype = {
    getPageProp: function Page_getPageProp(key) {
      return this.pageDict.get(key);
    },
    inheritPageProp: function Page_inheritPageProp(key) {
      var dict = this.pageDict;
      var obj = dict.get(key);
      while (obj === undefined) {
        dict = dict.get('Parent');
        if (!dict)
          break;
        obj = dict.get(key);
      }
      return obj;
    },
    get content() {
      return shadow(this, 'content', this.getPageProp('Contents'));
    },
    get resources() {
      return shadow(this, 'resources', this.inheritPageProp('Resources'));
    },
    get mediaBox() {
      var obj = this.inheritPageProp('MediaBox');
      // Reset invalid media box to letter size.
      if (!isArray(obj) || obj.length !== 4)
        obj = [0, 0, 612, 792];
      return shadow(this, 'mediaBox', obj);
    },
    get view() {
      var cropBox = this.inheritPageProp('CropBox');
      var view = {
        x: 0,
        y: 0,
        width: this.width,
        height: this.height
      };
      if (!isArray(cropBox) || cropBox.length !== 4)
        return shadow(this, 'view', view);

      var mediaBox = this.mediaBox;
      var offsetX = mediaBox[0], offsetY = mediaBox[1];

      // From the spec, 6th ed., p.963:
      // "The crop, bleed, trim, and art boxes should not ordinarily
      // extend beyond the boundaries of the media box. If they do, they are
      // effectively reduced to their intersection with the media box."
      cropBox = Util.intersect(cropBox, mediaBox);
      if (!cropBox)
        return shadow(this, 'view', view);

      var tl = this.rotatePoint(cropBox[0] - offsetX, cropBox[1] - offsetY);
      var br = this.rotatePoint(cropBox[2] - offsetX, cropBox[3] - offsetY);
      view.x = Math.min(tl.x, br.x);
      view.y = Math.min(tl.y, br.y);
      view.width = Math.abs(tl.x - br.x);
      view.height = Math.abs(tl.y - br.y);

      return shadow(this, 'view', view);
    },
    get annotations() {
      return shadow(this, 'annotations', this.inheritPageProp('Annots'));
    },
    get width() {
      var mediaBox = this.mediaBox;
      var rotate = this.rotate;
      var width;
      if (rotate == 0 || rotate == 180) {
        width = (mediaBox[2] - mediaBox[0]);
      } else {
        width = (mediaBox[3] - mediaBox[1]);
      }
      return shadow(this, 'width', width);
    },
    get height() {
      var mediaBox = this.mediaBox;
      var rotate = this.rotate;
      var height;
      if (rotate == 0 || rotate == 180) {
        height = (mediaBox[3] - mediaBox[1]);
      } else {
        height = (mediaBox[2] - mediaBox[0]);
      }
      return shadow(this, 'height', height);
    },
    get rotate() {
      var rotate = this.inheritPageProp('Rotate') || 0;
      // Normalize rotation so it's a multiple of 90 and between 0 and 270
      if (rotate % 90 != 0) {
        rotate = 0;
      } else if (rotate >= 360) {
        rotate = rotate % 360;
      } else if (rotate < 0) {
        // The spec doesn't cover negatives, assume its counterclockwise
        // rotation. The following is the other implementation of modulo.
        rotate = ((rotate % 360) + 360) % 360;
      }
      return shadow(this, 'rotate', rotate);
    },

    startRenderingFromOperatorList:
      function Page_startRenderingFromOperatorList(operatorList, fonts) {
      var self = this;
      this.operatorList = operatorList;

      var displayContinuation = function pageDisplayContinuation() {
        // Always defer call to display() to work around bug in
        // Firefox error reporting from XHR callbacks.
        setTimeout(function pageSetTimeout() {
          self.displayReadyPromise.resolve();
        });
      };

      this.ensureFonts(fonts,
        function pageStartRenderingFromOperatorListEnsureFonts() {
          displayContinuation();
        }
      );
    },

    getOperatorList: function Page_getOperatorList(handler, dependency) {
      if (this.operatorList) {
        // content was compiled
        return this.operatorList;
      }

      this.stats.time('Build IR Queue');

      var xref = this.xref;
      var content = this.content;
      var resources = this.resources;
      if (isArray(content)) {
        // fetching items
        var i, n = content.length;
        for (i = 0; i < n; ++i)
          content[i] = xref.fetchIfRef(content[i]);
        content = new StreamsSequenceStream(content);
      } else if (!content) {
        // replacing non-existent page content with empty one
        content = new Stream(new Uint8Array(0));
      }

      var pe = this.pe = new PartialEvaluator(
                                xref, handler, 'p' + this.pageNumber + '_');

      this.operatorList = pe.getOperatorList(content, resources, dependency);
      this.stats.timeEnd('Build IR Queue');
      return this.operatorList;
    },

    ensureFonts: function Page_ensureFonts(fonts, callback) {
      this.stats.time('Font Loading');
      // Convert the font names to the corresponding font obj.
      for (var i = 0, ii = fonts.length; i < ii; i++) {
        fonts[i] = this.objs.objs[fonts[i]].data;
      }

      // Load all the fonts
      FontLoader.bind(
        fonts,
        function pageEnsureFontsFontObjs(fontObjs) {
          this.stats.timeEnd('Font Loading');

          callback.call(this);
        }.bind(this)
      );
    },

    display: function Page_display(gfx, callback) {
      var stats = this.stats;
      stats.time('Rendering');
      var xref = this.xref;
      var resources = this.resources;
      var mediaBox = this.mediaBox;
      assertWellFormed(isDict(resources), 'invalid page resources');

      gfx.xref = xref;
      gfx.res = resources;
      gfx.beginDrawing({ x: mediaBox[0], y: mediaBox[1],
            width: this.width,
            height: this.height,
            rotate: this.rotate });

      var startIdx = 0;
      var length = this.operatorList.fnArray.length;
      var operatorList = this.operatorList;
      var stepper = null;
      if (PDFJS.pdfBug && StepperManager.enabled) {
        stepper = StepperManager.create(this.pageNumber);
        stepper.init(operatorList);
        stepper.nextBreakPoint = stepper.getNextBreakPoint();
      }

      var self = this;
      function next() {
        startIdx =
          gfx.executeOperatorList(operatorList, startIdx, next, stepper);
        if (startIdx == length) {
          gfx.endDrawing();
          stats.timeEnd('Rendering');
          stats.timeEnd('Overall');
          if (callback) callback();
        }
      }
      next();
    },
    rotatePoint: function Page_rotatePoint(x, y, reverse) {
      var rotate = reverse ? (360 - this.rotate) : this.rotate;
      switch (rotate) {
        case 180:
          return {x: this.width - x, y: y};
        case 90:
          return {x: this.width - y, y: this.height - x};
        case 270:
          return {x: y, y: x};
        case 360:
        case 0:
        default:
          return {x: x, y: this.height - y};
      }
    },
    getLinks: function Page_getLinks() {
      var links = [];
      var annotations = pageGetAnnotations();
      var i, n = annotations.length;
      for (i = 0; i < n; ++i) {
        if (annotations[i].type != 'Link')
          continue;
        links.push(annotations[i]);
      }
      return links;
    },
    getAnnotations: function Page_getAnnotations() {
      var xref = this.xref;
      function getInheritableProperty(annotation, name) {
        var item = annotation;
        while (item && !item.has(name)) {
          item = item.get('Parent');
        }
        if (!item)
          return null;
        return item.get(name);
      }
      function isValidUrl(url) {
        if (!url)
          return false;
        var colon = url.indexOf(':');
        if (colon < 0)
          return false;
        var protocol = url.substr(0, colon);
        switch (protocol) {
          case 'http':
          case 'https':
          case 'ftp':
            return true;
          default:
            return false;
        }
      }

      var annotations = this.annotations || [];
      var i, n = annotations.length;
      var items = [];
      for (i = 0; i < n; ++i) {
        var annotationRef = annotations[i];
        var annotation = xref.fetch(annotationRef);
        if (!isDict(annotation))
          continue;
        var subtype = annotation.get('Subtype');
        if (!isName(subtype))
          continue;
        var rect = annotation.get('Rect');
        var topLeftCorner = this.rotatePoint(rect[0], rect[1]);
        var bottomRightCorner = this.rotatePoint(rect[2], rect[3]);

        var item = {};
        item.type = subtype.name;
        item.x = Math.min(topLeftCorner.x, bottomRightCorner.x);
        item.y = Math.min(topLeftCorner.y, bottomRightCorner.y);
        item.width = Math.abs(topLeftCorner.x - bottomRightCorner.x);
        item.height = Math.abs(topLeftCorner.y - bottomRightCorner.y);
        switch (subtype.name) {
          case 'Link':
            var a = annotation.get('A');
            if (a) {
              switch (a.get('S').name) {
                case 'URI':
                  var url = a.get('URI');
                  // TODO: pdf spec mentions urls can be relative to a Base
                  // entry in the dictionary.
                  if (!isValidUrl(url))
                    url = '';
                  item.url = url;
                  break;
                case 'GoTo':
                  item.dest = a.get('D');
                  break;
                default:
                  TODO('other link types');
              }
            } else if (annotation.has('Dest')) {
              // simple destination link
              var dest = annotation.get('Dest');
              item.dest = isName(dest) ? dest.name : dest;
            }
            break;
          case 'Widget':
            var fieldType = getInheritableProperty(annotation, 'FT');
            if (!isName(fieldType))
              break;
            item.fieldType = fieldType.name;
            // Building the full field name by collecting the field and
            // its ancestors 'T' properties and joining them using '.'.
            var fieldName = [];
            var namedItem = annotation, ref = annotationRef;
            while (namedItem) {
              var parent = namedItem.get('Parent');
              var parentRef = namedItem.getRaw('Parent');
              var name = namedItem.get('T');
              if (name) {
                fieldName.unshift(stringToPDFString(name));
              } else {
                // The field name is absent, that means more than one field
                // with the same name may exist. Replacing the empty name
                // with the '`' plus index in the parent's 'Kids' array.
                // This is not in the PDF spec but necessary to id the
                // the input controls.
                var kids = parent.get('Kids');
                var j, jj;
                for (j = 0, jj = kids.length; j < jj; j++) {
                  var kidRef = kids[j];
                  if (kidRef.num == ref.num && kidRef.gen == ref.gen)
                    break;
                }
                fieldName.unshift('`' + j);
              }
              namedItem = parent;
              ref = parentRef;
            }
            item.fullName = fieldName.join('.');
            var alternativeText = stringToPDFString(annotation.get('TU') || '');
            item.alternativeText = alternativeText;
            var da = getInheritableProperty(annotation, 'DA') || '';
            var m = /([\d\.]+)\sTf/.exec(da);
            if (m)
              item.fontSize = parseFloat(m[1]);
            item.textAlignment = getInheritableProperty(annotation, 'Q');
            item.flags = getInheritableProperty(annotation, 'Ff') || 0;
            break;
          case 'Text':
            var content = annotation.get('Contents');
            var title = annotation.get('T');
            item.content = stringToPDFString(content || '');
            item.title = stringToPDFString(title || '');
            item.name = annotation.get('Name').name;
            break;
          default:
            TODO('unimplemented annotation type: ' + subtype.name);
            break;
        }
        items.push(item);
      }
      return items;
    },
    startRendering: function Page_startRendering(ctx, callback, textLayer)  {
      var stats = this.stats;
      stats.time('Overall');
      // If there is no displayReadyPromise yet, then the operatorList was never
      // requested before. Make the request and create the promise.
      if (!this.displayReadyPromise) {
        this.pdf.startRendering(this);
        this.displayReadyPromise = new Promise();
      }

      // Once the operatorList and fonts are loaded, do the actual rendering.
      this.displayReadyPromise.then(
        function pageDisplayReadyPromise() {
          var gfx = new CanvasGraphics(ctx, this.objs, textLayer);
          try {
            this.display(gfx, callback);
          } catch (e) {
            if (callback)
              callback(e);
            else
              error(e);
          }
        }.bind(this),
        function pageDisplayReadPromiseError(reason) {
          if (callback)
            callback(reason);
          else
            error(reason);
        }
      );
    }
  };

  return Page;
})();

/**
 * The `PDFDocModel` holds all the data of the PDF file. Compared to the
 * `PDFDoc`, this one doesn't have any job management code.
 * Right now there exists one PDFDocModel on the main thread + one object
 * for each worker. If there is no worker support enabled, there are two
 * `PDFDocModel` objects on the main thread created.
 */
var PDFDocModel = (function PDFDocModelClosure() {
  function PDFDocModel(arg, callback) {
    if (isStream(arg))
      init.call(this, arg);
    else if (isArrayBuffer(arg))
      init.call(this, new Stream(arg));
    else
      error('PDFDocModel: Unknown argument type');
  }

  function init(stream) {
    assertWellFormed(stream.length > 0, 'stream must have data');
    this.stream = stream;
    this.setup();
    this.acroForm = this.catalog.catDict.get('AcroForm');
  }

  function find(stream, needle, limit, backwards) {
    var pos = stream.pos;
    var end = stream.end;
    var str = '';
    if (pos + limit > end)
      limit = end - pos;
    for (var n = 0; n < limit; ++n)
      str += stream.getChar();
    stream.pos = pos;
    var index = backwards ? str.lastIndexOf(needle) : str.indexOf(needle);
    if (index == -1)
      return false; /* not found */
    stream.pos += index;
    return true; /* found */
  }

  PDFDocModel.prototype = {
    get linearization() {
      var length = this.stream.length;
      var linearization = false;
      if (length) {
        linearization = new Linearization(this.stream);
        if (linearization.length != length)
          linearization = false;
      }
      // shadow the prototype getter with a data property
      return shadow(this, 'linearization', linearization);
    },
    get startXRef() {
      var stream = this.stream;
      var startXRef = 0;
      var linearization = this.linearization;
      if (linearization) {
        // Find end of first obj.
        stream.reset();
        if (find(stream, 'endobj', 1024))
          startXRef = stream.pos + 6;
      } else {
        // Find startxref by jumping backward from the end of the file.
        var step = 1024;
        var found = false, pos = stream.end;
        while (!found && pos > 0) {
          pos -= step - 'startxref'.length;
          if (pos < 0)
            pos = 0;
          stream.pos = pos;
          found = find(stream, 'startxref', step, true);
        }
        if (found) {
          stream.skip(9);
          var ch;
          do {
            ch = stream.getChar();
          } while (Lexer.isSpace(ch));
          var str = '';
          while ((ch - '0') <= 9) {
            str += ch;
            ch = stream.getChar();
          }
          startXRef = parseInt(str, 10);
          if (isNaN(startXRef))
            startXRef = 0;
        }
      }
      // shadow the prototype getter with a data property
      return shadow(this, 'startXRef', startXRef);
    },
    get mainXRefEntriesOffset() {
      var mainXRefEntriesOffset = 0;
      var linearization = this.linearization;
      if (linearization)
        mainXRefEntriesOffset = linearization.mainXRefEntriesOffset;
      // shadow the prototype getter with a data property
      return shadow(this, 'mainXRefEntriesOffset', mainXRefEntriesOffset);
    },
    // Find the header, remove leading garbage and setup the stream
    // starting from the header.
    checkHeader: function PDFDocModel_checkHeader() {
      var stream = this.stream;
      stream.reset();
      if (find(stream, '%PDF-', 1024)) {
        // Found the header, trim off any garbage before it.
        stream.moveStart();
        return;
      }
      // May not be a PDF file, continue anyway.
    },
    setup: function PDFDocModel_setup(ownerPassword, userPassword) {
      this.checkHeader();
      var xref = new XRef(this.stream,
                          this.startXRef,
                          this.mainXRefEntriesOffset);
      this.xref = xref;
      this.catalog = new Catalog(xref);
    },
    get numPages() {
      var linearization = this.linearization;
      var num = linearization ? linearization.numPages : this.catalog.numPages;
      // shadow the prototype getter
      return shadow(this, 'numPages', num);
    },
    getDocumentInfo: function PDFDocModel_getDocumentInfo() {
      var info;
<<<<<<< HEAD
      if (this.xref.trailer.has('Info')) {
        var infoDict = this.xref.fetch(this.xref.trailer.get('Info'));

        info = {};
        infoDict.forEach(function(key, value) {
          info[key] = typeof value !== 'string' ? value :
            stringToPDFString(value);
        });
      }
=======
      if (this.xref.trailer.has('Info'))
        info = this.xref.trailer.get('Info');
>>>>>>> 8c39a3ed

      return shadow(this, 'getDocumentInfo', info);
    },
    getFingerprint: function PDFDocModel_getFingerprint() {
      var xref = this.xref, fileID;
      if (xref.trailer.has('ID')) {
        fileID = '';
        var id = xref.trailer.get('ID')[0];
        id.split('').forEach(function(el) {
          fileID += Number(el.charCodeAt(0)).toString(16);
        });
      } else {
        // If we got no fileID, then we generate one,
        // from the first 100 bytes of PDF
        var data = this.stream.bytes.subarray(0, 100);
        var hash = calculateMD5(data, 0, data.length);
        fileID = '';
        for (var i = 0, length = hash.length; i < length; i++) {
          fileID += Number(hash[i]).toString(16);
        }
      }

      return shadow(this, 'getFingerprint', fileID);
    },
    getPage: function PDFDocModel_getPage(n) {
      return this.catalog.getPage(n);
    }
  };

  return PDFDocModel;
})();

var PDFDoc = (function PDFDocClosure() {
  function PDFDoc(arg, callback) {
    var stream = null;
    var data = null;

    if (isStream(arg)) {
      stream = arg;
      data = arg.bytes;
    } else if (isArrayBuffer(arg)) {
      stream = new Stream(arg);
      data = arg;
    } else {
      error('PDFDoc: Unknown argument type');
    }

    this.data = data;
    this.stream = stream;
    this.pdfModel = new PDFDocModel(stream);
    this.fingerprint = this.pdfModel.getFingerprint();
    this.info = this.pdfModel.getDocumentInfo();
    this.catalog = this.pdfModel.catalog;
    this.objs = new PDFObjects();

    this.pageCache = [];
    this.fontsLoading = {};
    this.workerReadyPromise = new Promise('workerReady');

    // If worker support isn't disabled explicit and the browser has worker
    // support, create a new web worker and test if it/the browser fullfills
    // all requirements to run parts of pdf.js in a web worker.
    // Right now, the requirement is, that an Uint8Array is still an Uint8Array
    // as it arrives on the worker. Chrome added this with version 15.
    if (!globalScope.PDFJS.disableWorker && typeof Worker !== 'undefined') {
      var workerSrc = PDFJS.workerSrc;
      if (typeof workerSrc === 'undefined') {
        error('No PDFJS.workerSrc specified');
      }

      try {
        var worker;
        if (PDFJS.isFirefoxExtension) {
          // The firefox extension can't load the worker from the resource://
          // url so we have to inline the script and then use the blob loader.
          var bb = new MozBlobBuilder();
          bb.append(document.querySelector('#PDFJS_SCRIPT_TAG').textContent);
          var blobUrl = window.URL.createObjectURL(bb.getBlob());
          worker = new Worker(blobUrl);
        } else {
          // Some versions of FF can't create a worker on localhost, see:
          // https://bugzilla.mozilla.org/show_bug.cgi?id=683280
          worker = new Worker(workerSrc);
        }

        var messageHandler = new MessageHandler('main', worker);

        messageHandler.on('test', function pdfDocTest(supportTypedArray) {
          if (supportTypedArray) {
            this.worker = worker;
            this.setupMessageHandler(messageHandler);
          } else {
            globalScope.PDFJS.disableWorker = true;
            this.setupFakeWorker();
          }
        }.bind(this));

        var testObj = new Uint8Array(1);
        // Some versions of Opera throw a DATA_CLONE_ERR on
        // serializing the typed array.
        messageHandler.send('test', testObj);
        return;
      } catch (e) {
        warn('The worker has been disabled.');
      }
    }
    // Either workers are disabled, not supported or have thrown an exception.
    // Thus, we fallback to a faked worker.
    globalScope.PDFJS.disableWorker = true;
    this.setupFakeWorker();
  }

  PDFDoc.prototype = {
    setupFakeWorker: function PDFDoc_setupFakeWorker() {
      // If we don't use a worker, just post/sendMessage to the main thread.
      var fakeWorker = {
        postMessage: function PDFDoc_postMessage(obj) {
          fakeWorker.onmessage({data: obj});
        },
        terminate: function PDFDoc_terminate() {}
      };

      var messageHandler = new MessageHandler('main', fakeWorker);
      this.setupMessageHandler(messageHandler);

      // If the main thread is our worker, setup the handling for the messages
      // the main thread sends to it self.
      WorkerMessageHandler.setup(messageHandler);
    },


    setupMessageHandler: function PDFDoc_setupMessageHandler(messageHandler) {
      this.messageHandler = messageHandler;

      messageHandler.on('page', function pdfDocPage(data) {
        var pageNum = data.pageNum;
        var page = this.pageCache[pageNum];
        var depFonts = data.depFonts;

        page.stats.timeEnd('Page Request');
        page.startRenderingFromOperatorList(data.operatorList, depFonts);
      }, this);

      messageHandler.on('obj', function pdfDocObj(data) {
        var id = data[0];
        var type = data[1];

        switch (type) {
          case 'JpegStream':
            var imageData = data[2];
            loadJpegStream(id, imageData, this.objs);
            break;
          case 'Image':
            var imageData = data[2];
            this.objs.resolve(id, imageData);
            break;
          case 'Font':
            var name = data[2];
            var file = data[3];
            var properties = data[4];

            if (file) {
              // Rewrap the ArrayBuffer in a stream.
              var fontFileDict = new Dict();
              file = new Stream(file, 0, file.length, fontFileDict);
            }

            // At this point, only the font object is created but the font is
            // not yet attached to the DOM. This is done in `FontLoader.bind`.
            var font = new Font(name, file, properties);
            this.objs.resolve(id, font);
            break;
          default:
            error('Got unkown object type ' + type);
        }
      }, this);

      messageHandler.on('page_error', function pdfDocError(data) {
        var page = this.pageCache[data.pageNum];
        if (page.displayReadyPromise)
          page.displayReadyPromise.reject(data.error);
        else
          error(data.error);
      }, this);

      messageHandler.on('jpeg_decode', function(data, promise) {
        var imageData = data[0];
        var components = data[1];
        if (components != 3 && components != 1)
          error('Only 3 component or 1 component can be returned');

        var img = new Image();
        img.onload = (function messageHandler_onloadClosure() {
          var width = img.width;
          var height = img.height;
          var size = width * height;
          var rgbaLength = size * 4;
          var buf = new Uint8Array(size * components);
          var tmpCanvas = createScratchCanvas(width, height);
          var tmpCtx = tmpCanvas.getContext('2d');
          tmpCtx.drawImage(img, 0, 0);
          var data = tmpCtx.getImageData(0, 0, width, height).data;

          if (components == 3) {
            for (var i = 0, j = 0; i < rgbaLength; i += 4, j += 3) {
              buf[j] = data[i];
              buf[j + 1] = data[i + 1];
              buf[j + 2] = data[i + 2];
            }
          } else if (components == 1) {
            for (var i = 0, j = 0; i < rgbaLength; i += 4, j++) {
              buf[j] = data[i];
            }
          }
          promise.resolve({ data: buf, width: width, height: height});
        }).bind(this);
        var src = 'data:image/jpeg;base64,' + window.btoa(imageData);
        img.src = src;
      });

      setTimeout(function pdfDocFontReadySetTimeout() {
        messageHandler.send('doc', this.data);
        this.workerReadyPromise.resolve(true);
      }.bind(this));
    },

    get numPages() {
      return this.pdfModel.numPages;
    },

    startRendering: function PDFDoc_startRendering(page) {
      // The worker might not be ready to receive the page request yet.
      this.workerReadyPromise.then(function pdfDocStartRenderingThen() {
        page.stats.time('Page Request');
        this.messageHandler.send('page_request', page.pageNumber + 1);
      }.bind(this));
    },

    getPage: function PDFDoc_getPage(n) {
      if (this.pageCache[n])
        return this.pageCache[n];

      var page = this.pdfModel.getPage(n);
      // Add a reference to the objects such that Page can forward the reference
      // to the CanvasGraphics and so on.
      page.objs = this.objs;
      page.pdf = this;
      return (this.pageCache[n] = page);
    },

    destroy: function PDFDoc_destroy() {
      if (this.worker)
        this.worker.terminate();

      if (this.fontWorker)
        this.fontWorker.terminate();

      for (var n in this.pageCache)
        delete this.pageCache[n];

      delete this.data;
      delete this.stream;
      delete this.pdf;
      delete this.catalog;
    }
  };

  return PDFDoc;
})();

globalScope.PDFJS.PDFDoc = PDFDoc;
<|MERGE_RESOLUTION|>--- conflicted
+++ resolved
@@ -597,9 +597,8 @@
     },
     getDocumentInfo: function PDFDocModel_getDocumentInfo() {
       var info;
-<<<<<<< HEAD
       if (this.xref.trailer.has('Info')) {
-        var infoDict = this.xref.fetch(this.xref.trailer.get('Info'));
+        var infoDict = this.xref.trailer.get('Info');
 
         info = {};
         infoDict.forEach(function(key, value) {
@@ -607,10 +606,6 @@
             stringToPDFString(value);
         });
       }
-=======
-      if (this.xref.trailer.has('Info'))
-        info = this.xref.trailer.get('Info');
->>>>>>> 8c39a3ed
 
       return shadow(this, 'getDocumentInfo', info);
     },

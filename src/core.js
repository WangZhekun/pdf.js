/* -*- Mode: Java; tab-width: 2; indent-tabs-mode: nil; c-basic-offset: 2 -*- */
/* vim: set shiftwidth=2 tabstop=2 autoindent cindent expandtab: */

'use strict';

var globalScope = (typeof window === 'undefined') ? this : window;

var isWorker = (typeof window == 'undefined');

var ERRORS = 0, WARNINGS = 1, TODOS = 5;
var verbosity = WARNINGS;

// The global PDFJS object exposes the API
// In production, it will be declared outside a global wrapper
// In development, it will be declared here
if (!globalScope.PDFJS) {
  globalScope.PDFJS = {};
}

// getPdf()
// Convenience function to perform binary Ajax GET
// Usage: getPdf('http://...', callback)
//        getPdf({
//                 url:String ,
//                 [,progress:Function, error:Function]
//               },
//               callback)
function getPdf(arg, callback) {
  var params = arg;
  if (typeof arg === 'string')
    params = { url: arg };

  var xhr = new XMLHttpRequest();
  xhr.open('GET', params.url);
  xhr.mozResponseType = xhr.responseType = 'arraybuffer';
  var protocol = params.url.indexOf(':') < 0 ? window.location.protocol :
    params.url.substring(0, params.url.indexOf(':') + 1);
  xhr.expected = (protocol === 'http:' || protocol === 'https:') ? 200 : 0;

  if ('progress' in params)
    xhr.onprogress = params.progress || undefined;

  if ('error' in params)
    xhr.onerror = params.error || undefined;

  xhr.onreadystatechange = function getPdfOnreadystatechange(e) {
    if (xhr.readyState === 4) {
      if (xhr.status === xhr.expected) {
        var data = (xhr.mozResponseArrayBuffer || xhr.mozResponse ||
                    xhr.responseArrayBuffer || xhr.response);
        callback(data);
      } else if (params.error) {
        params.error(e);
      }
    }
  };
  xhr.send(null);
}
globalScope.PDFJS.getPdf = getPdf;
globalScope.PDFJS.pdfBug = false;

var Page = (function PageClosure() {
  function Page(xref, pageNumber, pageDict, ref) {
    this.pageNumber = pageNumber;
    this.pageDict = pageDict;
    this.stats = new StatTimer();
    this.stats.enabled = !!globalScope.PDFJS.enableStats;
    this.xref = xref;
    this.ref = ref;

    this.displayReadyPromise = null;
  }

  Page.prototype = {
    getPageProp: function Page_getPageProp(key) {
      return this.pageDict.get(key);
    },
    inheritPageProp: function Page_inheritPageProp(key) {
      var dict = this.pageDict;
      var obj = dict.get(key);
      while (obj === undefined) {
        dict = dict.get('Parent');
        if (!dict)
          break;
        obj = dict.get(key);
      }
      return obj;
    },
    get content() {
      return shadow(this, 'content', this.getPageProp('Contents'));
    },
    get resources() {
      return shadow(this, 'resources', this.inheritPageProp('Resources'));
    },
    get mediaBox() {
      var obj = this.inheritPageProp('MediaBox');
      // Reset invalid media box to letter size.
      if (!isArray(obj) || obj.length !== 4)
        obj = [0, 0, 612, 792];
      return shadow(this, 'mediaBox', obj);
    },
    get view() {
      var cropBox = this.inheritPageProp('CropBox');
      var view = {
        x: 0,
        y: 0,
        width: this.width,
        height: this.height
      };
      if (!isArray(cropBox) || cropBox.length !== 4)
        return shadow(this, 'view', view);

      var mediaBox = this.mediaBox;
      var offsetX = mediaBox[0], offsetY = mediaBox[1];

      // From the spec, 6th ed., p.963:
      // "The crop, bleed, trim, and art boxes should not ordinarily
      // extend beyond the boundaries of the media box. If they do, they are
      // effectively reduced to their intersection with the media box."
      cropBox = Util.intersect(cropBox, mediaBox);
      if (!cropBox)
        return shadow(this, 'view', view);

      var tl = this.rotatePoint(cropBox[0] - offsetX, cropBox[1] - offsetY);
      var br = this.rotatePoint(cropBox[2] - offsetX, cropBox[3] - offsetY);
      view.x = Math.min(tl.x, br.x);
      view.y = Math.min(tl.y, br.y);
      view.width = Math.abs(tl.x - br.x);
      view.height = Math.abs(tl.y - br.y);

      return shadow(this, 'view', view);
    },
    get annotations() {
      return shadow(this, 'annotations', this.inheritPageProp('Annots'));
    },
    get width() {
      var mediaBox = this.mediaBox;
      var rotate = this.rotate;
      var width;
      if (rotate == 0 || rotate == 180) {
        width = (mediaBox[2] - mediaBox[0]);
      } else {
        width = (mediaBox[3] - mediaBox[1]);
      }
      return shadow(this, 'width', width);
    },
    get height() {
      var mediaBox = this.mediaBox;
      var rotate = this.rotate;
      var height;
      if (rotate == 0 || rotate == 180) {
        height = (mediaBox[3] - mediaBox[1]);
      } else {
        height = (mediaBox[2] - mediaBox[0]);
      }
      return shadow(this, 'height', height);
    },
    get rotate() {
      var rotate = this.inheritPageProp('Rotate') || 0;
      // Normalize rotation so it's a multiple of 90 and between 0 and 270
      if (rotate % 90 != 0) {
        rotate = 0;
      } else if (rotate >= 360) {
        rotate = rotate % 360;
      } else if (rotate < 0) {
        // The spec doesn't cover negatives, assume its counterclockwise
        // rotation. The following is the other implementation of modulo.
        rotate = ((rotate % 360) + 360) % 360;
      }
      return shadow(this, 'rotate', rotate);
    },

    startRenderingFromOperatorList:
      function Page_startRenderingFromOperatorList(operatorList, fonts) {
      var self = this;
      this.operatorList = operatorList;

      var displayContinuation = function pageDisplayContinuation() {
        // Always defer call to display() to work around bug in
        // Firefox error reporting from XHR callbacks.
        setTimeout(function pageSetTimeout() {
          self.displayReadyPromise.resolve();
        });
      };

      this.ensureFonts(fonts,
        function pageStartRenderingFromOperatorListEnsureFonts() {
          displayContinuation();
        }
      );
    },

    getOperatorList: function Page_getOperatorList(handler, dependency) {
      if (this.operatorList) {
        // content was compiled
        return this.operatorList;
      }

      this.stats.time('Build IR Queue');

      var xref = this.xref;
      var content = this.content;
      var resources = this.resources;
      if (isArray(content)) {
        // fetching items
        var i, n = content.length;
        var streams = [];
        for (i = 0; i < n; ++i)
          streams.push(xref.fetchIfRef(content[i]));
        content = new StreamsSequenceStream(streams);
      } else if (isStream(content)) {
        content.reset();
      } else if (!content) {
        // replacing non-existent page content with empty one
        content = new Stream(new Uint8Array(0));
      }

      var pe = this.pe = new PartialEvaluator(
                                xref, handler, 'p' + this.pageNumber + '_');

      this.operatorList = pe.getOperatorList(content, resources, dependency);
      this.stats.timeEnd('Build IR Queue');
      return this.operatorList;
    },

<<<<<<< HEAD
    extractTextContent: function pageExtractPageContent() {
      if ('textContent' in this) {
        // text content was extracted
        return this.textContent;
      }

      var handler = {
        on: function nullHandlerOn() {},
        send: function nullHandlerSend() {}
      };

      var xref = this.xref;
      var content = xref.fetchIfRef(this.content);
      var resources = xref.fetchIfRef(this.resources);
      if (isArray(content)) {
        // fetching items
        var i, n = content.length;
        var streams = [];
        for (i = 0; i < n; ++i)
          streams.push(xref.fetchIfRef(content[i]));
        content = new StreamsSequenceStream(streams);
      } else if (isStream(content))
        content.reset();

      var pe = new PartialEvaluator(
                     xref, handler, 'p' + this.pageNumber + '_');
      var text = pe.getTextContent(content, resources);
      return (this.textContent = text);
    },

    ensureFonts: function pageEnsureFonts(fonts, callback) {
=======
    ensureFonts: function Page_ensureFonts(fonts, callback) {
      this.stats.time('Font Loading');
>>>>>>> d8235925
      // Convert the font names to the corresponding font obj.
      for (var i = 0, ii = fonts.length; i < ii; i++) {
        fonts[i] = this.objs.objs[fonts[i]].data;
      }

      // Load all the fonts
      FontLoader.bind(
        fonts,
        function pageEnsureFontsFontObjs(fontObjs) {
          this.stats.timeEnd('Font Loading');

          callback.call(this);
        }.bind(this)
      );
    },

    display: function Page_display(gfx, callback) {
      var stats = this.stats;
      stats.time('Rendering');
      var xref = this.xref;
      var resources = this.resources;
      var mediaBox = this.mediaBox;
      assertWellFormed(isDict(resources), 'invalid page resources');

      gfx.xref = xref;
      gfx.res = resources;
      gfx.beginDrawing({ x: mediaBox[0], y: mediaBox[1],
            width: this.width,
            height: this.height,
            rotate: this.rotate });

      var startIdx = 0;
      var length = this.operatorList.fnArray.length;
      var operatorList = this.operatorList;
      var stepper = null;
      if (PDFJS.pdfBug && StepperManager.enabled) {
        stepper = StepperManager.create(this.pageNumber);
        stepper.init(operatorList);
        stepper.nextBreakPoint = stepper.getNextBreakPoint();
      }

      var self = this;
      function next() {
        startIdx =
          gfx.executeOperatorList(operatorList, startIdx, next, stepper);
        if (startIdx == length) {
          gfx.endDrawing();
          stats.timeEnd('Rendering');
          stats.timeEnd('Overall');
          if (callback) callback();
        }
      }
      next();
    },
    rotatePoint: function Page_rotatePoint(x, y, reverse) {
      var rotate = reverse ? (360 - this.rotate) : this.rotate;
      switch (rotate) {
        case 180:
          return {x: this.width - x, y: y};
        case 90:
          return {x: this.width - y, y: this.height - x};
        case 270:
          return {x: y, y: x};
        case 360:
        case 0:
        default:
          return {x: x, y: this.height - y};
      }
    },
    getLinks: function Page_getLinks() {
      var links = [];
      var annotations = pageGetAnnotations();
      var i, n = annotations.length;
      for (i = 0; i < n; ++i) {
        if (annotations[i].type != 'Link')
          continue;
        links.push(annotations[i]);
      }
      return links;
    },
    getAnnotations: function Page_getAnnotations() {
      var xref = this.xref;
      function getInheritableProperty(annotation, name) {
        var item = annotation;
        while (item && !item.has(name)) {
          item = item.get('Parent');
        }
        if (!item)
          return null;
        return item.get(name);
      }
      function isValidUrl(url) {
        if (!url)
          return false;
        var colon = url.indexOf(':');
        if (colon < 0)
          return false;
        var protocol = url.substr(0, colon);
        switch (protocol) {
          case 'http':
          case 'https':
          case 'ftp':
            return true;
          default:
            return false;
        }
      }

      var annotations = this.annotations || [];
      var i, n = annotations.length;
      var items = [];
      for (i = 0; i < n; ++i) {
        var annotationRef = annotations[i];
        var annotation = xref.fetch(annotationRef);
        if (!isDict(annotation))
          continue;
        var subtype = annotation.get('Subtype');
        if (!isName(subtype))
          continue;
        var rect = annotation.get('Rect');
        var topLeftCorner = this.rotatePoint(rect[0], rect[1]);
        var bottomRightCorner = this.rotatePoint(rect[2], rect[3]);

        var item = {};
        item.type = subtype.name;
        item.x = Math.min(topLeftCorner.x, bottomRightCorner.x);
        item.y = Math.min(topLeftCorner.y, bottomRightCorner.y);
        item.width = Math.abs(topLeftCorner.x - bottomRightCorner.x);
        item.height = Math.abs(topLeftCorner.y - bottomRightCorner.y);
        switch (subtype.name) {
          case 'Link':
            var a = annotation.get('A');
            if (a) {
              switch (a.get('S').name) {
                case 'URI':
                  var url = a.get('URI');
                  // TODO: pdf spec mentions urls can be relative to a Base
                  // entry in the dictionary.
                  if (!isValidUrl(url))
                    url = '';
                  item.url = url;
                  break;
                case 'GoTo':
                  item.dest = a.get('D');
                  break;
                default:
                  TODO('other link types');
              }
            } else if (annotation.has('Dest')) {
              // simple destination link
              var dest = annotation.get('Dest');
              item.dest = isName(dest) ? dest.name : dest;
            }
            break;
          case 'Widget':
            var fieldType = getInheritableProperty(annotation, 'FT');
            if (!isName(fieldType))
              break;
            item.fieldType = fieldType.name;
            // Building the full field name by collecting the field and
            // its ancestors 'T' properties and joining them using '.'.
            var fieldName = [];
            var namedItem = annotation, ref = annotationRef;
            while (namedItem) {
              var parent = namedItem.get('Parent');
              var parentRef = namedItem.getRaw('Parent');
              var name = namedItem.get('T');
              if (name) {
                fieldName.unshift(stringToPDFString(name));
              } else {
                // The field name is absent, that means more than one field
                // with the same name may exist. Replacing the empty name
                // with the '`' plus index in the parent's 'Kids' array.
                // This is not in the PDF spec but necessary to id the
                // the input controls.
                var kids = parent.get('Kids');
                var j, jj;
                for (j = 0, jj = kids.length; j < jj; j++) {
                  var kidRef = kids[j];
                  if (kidRef.num == ref.num && kidRef.gen == ref.gen)
                    break;
                }
                fieldName.unshift('`' + j);
              }
              namedItem = parent;
              ref = parentRef;
            }
            item.fullName = fieldName.join('.');
            var alternativeText = stringToPDFString(annotation.get('TU') || '');
            item.alternativeText = alternativeText;
            var da = getInheritableProperty(annotation, 'DA') || '';
            var m = /([\d\.]+)\sTf/.exec(da);
            if (m)
              item.fontSize = parseFloat(m[1]);
            item.textAlignment = getInheritableProperty(annotation, 'Q');
            item.flags = getInheritableProperty(annotation, 'Ff') || 0;
            break;
          case 'Text':
            var content = annotation.get('Contents');
            var title = annotation.get('T');
            item.content = stringToPDFString(content || '');
            item.title = stringToPDFString(title || '');
            item.name = annotation.get('Name').name;
            break;
          default:
            TODO('unimplemented annotation type: ' + subtype.name);
            break;
        }
        items.push(item);
      }
      return items;
    },
    startRendering: function Page_startRendering(ctx, callback, textLayer)  {
      var stats = this.stats;
      stats.time('Overall');
      // If there is no displayReadyPromise yet, then the operatorList was never
      // requested before. Make the request and create the promise.
      if (!this.displayReadyPromise) {
        this.pdf.startRendering(this);
        this.displayReadyPromise = new Promise();
      }

      // Once the operatorList and fonts are loaded, do the actual rendering.
      this.displayReadyPromise.then(
        function pageDisplayReadyPromise() {
          var gfx = new CanvasGraphics(ctx, this.objs, textLayer);
          try {
            this.display(gfx, callback);
          } catch (e) {
            if (callback)
              callback(e);
            else
              error(e);
          }
        }.bind(this),
        function pageDisplayReadPromiseError(reason) {
          if (callback)
            callback(reason);
          else
            error(reason);
        }
      );
    }
  };

  return Page;
})();

/**
 * The `PDFDocModel` holds all the data of the PDF file. Compared to the
 * `PDFDoc`, this one doesn't have any job management code.
 * Right now there exists one PDFDocModel on the main thread + one object
 * for each worker. If there is no worker support enabled, there are two
 * `PDFDocModel` objects on the main thread created.
 */
var PDFDocModel = (function PDFDocModelClosure() {
  function PDFDocModel(arg, callback) {
    if (isStream(arg))
      init.call(this, arg);
    else if (isArrayBuffer(arg))
      init.call(this, new Stream(arg));
    else
      error('PDFDocModel: Unknown argument type');
  }

  function init(stream) {
    assertWellFormed(stream.length > 0, 'stream must have data');
    this.stream = stream;
    this.setup();
    this.acroForm = this.catalog.catDict.get('AcroForm');
  }

  function find(stream, needle, limit, backwards) {
    var pos = stream.pos;
    var end = stream.end;
    var str = '';
    if (pos + limit > end)
      limit = end - pos;
    for (var n = 0; n < limit; ++n)
      str += stream.getChar();
    stream.pos = pos;
    var index = backwards ? str.lastIndexOf(needle) : str.indexOf(needle);
    if (index == -1)
      return false; /* not found */
    stream.pos += index;
    return true; /* found */
  }

  PDFDocModel.prototype = {
    get linearization() {
      var length = this.stream.length;
      var linearization = false;
      if (length) {
        linearization = new Linearization(this.stream);
        if (linearization.length != length)
          linearization = false;
      }
      // shadow the prototype getter with a data property
      return shadow(this, 'linearization', linearization);
    },
    get startXRef() {
      var stream = this.stream;
      var startXRef = 0;
      var linearization = this.linearization;
      if (linearization) {
        // Find end of first obj.
        stream.reset();
        if (find(stream, 'endobj', 1024))
          startXRef = stream.pos + 6;
      } else {
        // Find startxref by jumping backward from the end of the file.
        var step = 1024;
        var found = false, pos = stream.end;
        while (!found && pos > 0) {
          pos -= step - 'startxref'.length;
          if (pos < 0)
            pos = 0;
          stream.pos = pos;
          found = find(stream, 'startxref', step, true);
        }
        if (found) {
          stream.skip(9);
          var ch;
          do {
            ch = stream.getChar();
          } while (Lexer.isSpace(ch));
          var str = '';
          while ((ch - '0') <= 9) {
            str += ch;
            ch = stream.getChar();
          }
          startXRef = parseInt(str, 10);
          if (isNaN(startXRef))
            startXRef = 0;
        }
      }
      // shadow the prototype getter with a data property
      return shadow(this, 'startXRef', startXRef);
    },
    get mainXRefEntriesOffset() {
      var mainXRefEntriesOffset = 0;
      var linearization = this.linearization;
      if (linearization)
        mainXRefEntriesOffset = linearization.mainXRefEntriesOffset;
      // shadow the prototype getter with a data property
      return shadow(this, 'mainXRefEntriesOffset', mainXRefEntriesOffset);
    },
    // Find the header, remove leading garbage and setup the stream
    // starting from the header.
    checkHeader: function PDFDocModel_checkHeader() {
      var stream = this.stream;
      stream.reset();
      if (find(stream, '%PDF-', 1024)) {
        // Found the header, trim off any garbage before it.
        stream.moveStart();
        return;
      }
      // May not be a PDF file, continue anyway.
    },
    setup: function PDFDocModel_setup(ownerPassword, userPassword) {
      this.checkHeader();
      var xref = new XRef(this.stream,
                          this.startXRef,
                          this.mainXRefEntriesOffset);
      this.xref = xref;
      this.catalog = new Catalog(xref);
    },
    get numPages() {
      var linearization = this.linearization;
      var num = linearization ? linearization.numPages : this.catalog.numPages;
      // shadow the prototype getter
      return shadow(this, 'numPages', num);
    },
    getDocumentInfo: function PDFDocModel_getDocumentInfo() {
      var info;
      if (this.xref.trailer.has('Info')) {
        var infoDict = this.xref.trailer.get('Info');

        info = {};
        infoDict.forEach(function(key, value) {
          info[key] = typeof value !== 'string' ? value :
            stringToPDFString(value);
        });
      }

      return shadow(this, 'getDocumentInfo', info);
    },
    getFingerprint: function PDFDocModel_getFingerprint() {
      var xref = this.xref, fileID;
      if (xref.trailer.has('ID')) {
        fileID = '';
        var id = xref.trailer.get('ID')[0];
        id.split('').forEach(function(el) {
          fileID += Number(el.charCodeAt(0)).toString(16);
        });
      } else {
        // If we got no fileID, then we generate one,
        // from the first 100 bytes of PDF
        var data = this.stream.bytes.subarray(0, 100);
        var hash = calculateMD5(data, 0, data.length);
        fileID = '';
        for (var i = 0, length = hash.length; i < length; i++) {
          fileID += Number(hash[i]).toString(16);
        }
      }

      return shadow(this, 'getFingerprint', fileID);
    },
    getPage: function PDFDocModel_getPage(n) {
      return this.catalog.getPage(n);
    }
  };

  return PDFDocModel;
})();

var PDFDoc = (function PDFDocClosure() {
  function PDFDoc(arg, callback) {
    var stream = null;
    var data = null;

    if (isStream(arg)) {
      stream = arg;
      data = arg.bytes;
    } else if (isArrayBuffer(arg)) {
      stream = new Stream(arg);
      data = arg;
    } else {
      error('PDFDoc: Unknown argument type');
    }

    this.data = data;
    this.stream = stream;
    this.pdfModel = new PDFDocModel(stream);
    this.fingerprint = this.pdfModel.getFingerprint();
    this.info = this.pdfModel.getDocumentInfo();
    this.catalog = this.pdfModel.catalog;
    this.objs = new PDFObjects();

    this.pageCache = [];
    this.fontsLoading = {};
    this.workerReadyPromise = new Promise('workerReady');

    // If worker support isn't disabled explicit and the browser has worker
    // support, create a new web worker and test if it/the browser fullfills
    // all requirements to run parts of pdf.js in a web worker.
    // Right now, the requirement is, that an Uint8Array is still an Uint8Array
    // as it arrives on the worker. Chrome added this with version 15.
    if (!globalScope.PDFJS.disableWorker && typeof Worker !== 'undefined') {
      var workerSrc = PDFJS.workerSrc;
      if (typeof workerSrc === 'undefined') {
        error('No PDFJS.workerSrc specified');
      }

      try {
        var worker;
        if (PDFJS.isFirefoxExtension) {
          // The firefox extension can't load the worker from the resource://
          // url so we have to inline the script and then use the blob loader.
          var bb = new MozBlobBuilder();
          bb.append(document.querySelector('#PDFJS_SCRIPT_TAG').textContent);
          var blobUrl = window.URL.createObjectURL(bb.getBlob());
          worker = new Worker(blobUrl);
        } else {
          // Some versions of FF can't create a worker on localhost, see:
          // https://bugzilla.mozilla.org/show_bug.cgi?id=683280
          worker = new Worker(workerSrc);
        }

        var messageHandler = new MessageHandler('main', worker);

        messageHandler.on('test', function pdfDocTest(supportTypedArray) {
          if (supportTypedArray) {
            this.worker = worker;
            this.setupMessageHandler(messageHandler);
          } else {
            globalScope.PDFJS.disableWorker = true;
            this.setupFakeWorker();
          }
        }.bind(this));

        var testObj = new Uint8Array(1);
        // Some versions of Opera throw a DATA_CLONE_ERR on
        // serializing the typed array.
        messageHandler.send('test', testObj);
        return;
      } catch (e) {
        warn('The worker has been disabled.');
      }
    }
    // Either workers are disabled, not supported or have thrown an exception.
    // Thus, we fallback to a faked worker.
    globalScope.PDFJS.disableWorker = true;
    this.setupFakeWorker();
  }

  PDFDoc.prototype = {
    setupFakeWorker: function PDFDoc_setupFakeWorker() {
      // If we don't use a worker, just post/sendMessage to the main thread.
      var fakeWorker = {
        postMessage: function PDFDoc_postMessage(obj) {
          fakeWorker.onmessage({data: obj});
        },
        terminate: function PDFDoc_terminate() {}
      };

      var messageHandler = new MessageHandler('main', fakeWorker);
      this.setupMessageHandler(messageHandler);

      // If the main thread is our worker, setup the handling for the messages
      // the main thread sends to it self.
      WorkerMessageHandler.setup(messageHandler);
    },


    setupMessageHandler: function PDFDoc_setupMessageHandler(messageHandler) {
      this.messageHandler = messageHandler;

      messageHandler.on('page', function pdfDocPage(data) {
        var pageNum = data.pageNum;
        var page = this.pageCache[pageNum];
        var depFonts = data.depFonts;

        page.stats.timeEnd('Page Request');
        page.startRenderingFromOperatorList(data.operatorList, depFonts);
      }, this);

      messageHandler.on('obj', function pdfDocObj(data) {
        var id = data[0];
        var type = data[1];

        switch (type) {
          case 'JpegStream':
            var imageData = data[2];
            loadJpegStream(id, imageData, this.objs);
            break;
          case 'Image':
            var imageData = data[2];
            this.objs.resolve(id, imageData);
            break;
          case 'Font':
            var name = data[2];
            var file = data[3];
            var properties = data[4];

            if (file) {
              // Rewrap the ArrayBuffer in a stream.
              var fontFileDict = new Dict();
              file = new Stream(file, 0, file.length, fontFileDict);
            }

            // At this point, only the font object is created but the font is
            // not yet attached to the DOM. This is done in `FontLoader.bind`.
            var font = new Font(name, file, properties);
            this.objs.resolve(id, font);
            break;
          default:
            error('Got unkown object type ' + type);
        }
      }, this);

      messageHandler.on('page_error', function pdfDocError(data) {
        var page = this.pageCache[data.pageNum];
        if (page.displayReadyPromise)
          page.displayReadyPromise.reject(data.error);
        else
          error(data.error);
      }, this);

      messageHandler.on('text_extracted', function pdfTextExtracted(data) {
        var index = data[0];
        if (this.textExtracted)
          this.textExtracted(index);
      }, this);

      messageHandler.on('jpeg_decode', function(data, promise) {
        var imageData = data[0];
        var components = data[1];
        if (components != 3 && components != 1)
          error('Only 3 component or 1 component can be returned');

        var img = new Image();
        img.onload = (function messageHandler_onloadClosure() {
          var width = img.width;
          var height = img.height;
          var size = width * height;
          var rgbaLength = size * 4;
          var buf = new Uint8Array(size * components);
          var tmpCanvas = createScratchCanvas(width, height);
          var tmpCtx = tmpCanvas.getContext('2d');
          tmpCtx.drawImage(img, 0, 0);
          var data = tmpCtx.getImageData(0, 0, width, height).data;

          if (components == 3) {
            for (var i = 0, j = 0; i < rgbaLength; i += 4, j += 3) {
              buf[j] = data[i];
              buf[j + 1] = data[i + 1];
              buf[j + 2] = data[i + 2];
            }
          } else if (components == 1) {
            for (var i = 0, j = 0; i < rgbaLength; i += 4, j++) {
              buf[j] = data[i];
            }
          }
          promise.resolve({ data: buf, width: width, height: height});
        }).bind(this);
        var src = 'data:image/jpeg;base64,' + window.btoa(imageData);
        img.src = src;
      });

      setTimeout(function pdfDocFontReadySetTimeout() {
        messageHandler.send('doc', this.data);
        this.workerReadyPromise.resolve(true);
      }.bind(this));
    },

    get numPages() {
      return this.pdfModel.numPages;
    },

    startRendering: function PDFDoc_startRendering(page) {
      // The worker might not be ready to receive the page request yet.
      this.workerReadyPromise.then(function pdfDocStartRenderingThen() {
        page.stats.time('Page Request');
        this.messageHandler.send('page_request', page.pageNumber + 1);
      }.bind(this));
    },

    getPage: function PDFDoc_getPage(n) {
      if (this.pageCache[n])
        return this.pageCache[n];

      var page = this.pdfModel.getPage(n);
      // Add a reference to the objects such that Page can forward the reference
      // to the CanvasGraphics and so on.
      page.objs = this.objs;
      page.pdf = this;
      return (this.pageCache[n] = page);
    },

<<<<<<< HEAD
    extractText: function pdfDocExtractExtractText() {
      this.workerReadyPromise.then(function pdfDocStartRenderingThen() {
        this.messageHandler.send('extract_text');
      }.bind(this));
    },

    destroy: function pdfDocDestroy() {
=======
    destroy: function PDFDoc_destroy() {
>>>>>>> d8235925
      if (this.worker)
        this.worker.terminate();

      if (this.fontWorker)
        this.fontWorker.terminate();

      for (var n in this.pageCache)
        delete this.pageCache[n];

      delete this.data;
      delete this.stream;
      delete this.pdf;
      delete this.catalog;
    }
  };

  return PDFDoc;
})();

globalScope.PDFJS.PDFDoc = PDFDoc;
<|MERGE_RESOLUTION|>--- conflicted
+++ resolved
@@ -223,8 +223,7 @@
       return this.operatorList;
     },
 
-<<<<<<< HEAD
-    extractTextContent: function pageExtractPageContent() {
+    extractTextContent: function Page_extractTextContent() {
       if ('textContent' in this) {
         // text content was extracted
         return this.textContent;
@@ -254,11 +253,8 @@
       return (this.textContent = text);
     },
 
-    ensureFonts: function pageEnsureFonts(fonts, callback) {
-=======
     ensureFonts: function Page_ensureFonts(fonts, callback) {
       this.stats.time('Font Loading');
->>>>>>> d8235925
       // Convert the font names to the corresponding font obj.
       for (var i = 0, ii = fonts.length; i < ii; i++) {
         fonts[i] = this.objs.objs[fonts[i]].data;
@@ -899,17 +895,13 @@
       return (this.pageCache[n] = page);
     },
 
-<<<<<<< HEAD
-    extractText: function pdfDocExtractExtractText() {
+    extractText: function PDFDoc_extractText() {
       this.workerReadyPromise.then(function pdfDocStartRenderingThen() {
         this.messageHandler.send('extract_text');
       }.bind(this));
     },
 
-    destroy: function pdfDocDestroy() {
-=======
     destroy: function PDFDoc_destroy() {
->>>>>>> d8235925
       if (this.worker)
         this.worker.terminate();
 
